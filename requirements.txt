pre-commit
r5py==0.1.0
gtfs_kit==5.2.7
rasterio
matplotlib>=3.7.0
scipy
rioxarray
geopandas
geocube
pyproj>=3.6.0
pytest
coverage
pyprojroot
pytest-lazy-fixture
ipykernel==6.23.1
pandas<2.1.0
beautifulsoup4
requests
pytest-mock
toml
plotly
nbformat>=4.2.0
scikit-image
cartopy
folium
mapclassify
seaborn
haversine
pretty_html_table
kaleido
numpy>=1.25.0 # test suite will fail if user installed lower than this
sphinx
sphinx-rtd-theme
<<<<<<< HEAD
osmium # has dependencies on `cmake` and `boost` which require brew install
pyarrow
=======
dask
pyarrow >= 14.0.1 # 14.0.0 has security vulnerability
>>>>>>> e426860a
tqdm
-e .<|MERGE_RESOLUTION|>--- conflicted
+++ resolved
@@ -31,12 +31,8 @@
 numpy>=1.25.0 # test suite will fail if user installed lower than this
 sphinx
 sphinx-rtd-theme
-<<<<<<< HEAD
+dask
 osmium # has dependencies on `cmake` and `boost` which require brew install
-pyarrow
-=======
-dask
 pyarrow >= 14.0.1 # 14.0.0 has security vulnerability
->>>>>>> e426860a
 tqdm
 -e .