--- conflicted
+++ resolved
@@ -21,9 +21,6 @@
 mapclassify
 pytest-lazy-fixture
 seaborn
-<<<<<<< HEAD
 numpy>=1.25.0 # test suite will fail if user installed lower than this
-=======
 rioxarray
->>>>>>> 6d0f2651
 -e .