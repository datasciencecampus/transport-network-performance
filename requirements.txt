--- conflicted
+++ resolved
@@ -9,12 +9,8 @@
 requests
 pytest-mock
 toml
-<<<<<<< HEAD
 pyprojroot
-numpy==1.24.3
-=======
 rasterio
-pyprojroot
 matplotlib
 plotly
 nbformat>=4.2.0
@@ -27,5 +23,4 @@
 seaborn
 numpy>=1.25.0 # test suite will fail if user installed lower than this
 rioxarray
->>>>>>> 96f48a95
 -e .