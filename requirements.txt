pre-commit
r5py>=0.0.4
gtfs_kit==5.2.7
pytest
coverage
rasterio
pyprojroot
matplotlib
plotly
nbformat>=4.2.0
scikit-image
cartopy
folium
geocube
mapclassify
<<<<<<< HEAD
pytest-lazy-fixture
=======
seaborn
>>>>>>> d90381a6
-e .<|MERGE_RESOLUTION|>--- conflicted
+++ resolved
@@ -13,9 +13,6 @@
 folium
 geocube
 mapclassify
-<<<<<<< HEAD
 pytest-lazy-fixture
-=======
 seaborn
->>>>>>> d90381a6
 -e .