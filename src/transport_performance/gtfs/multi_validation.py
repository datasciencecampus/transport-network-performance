"""Validating multiple GTFS at once."""
from typing import Union
from tqdm import tqdm
import pathlib
import glob
import os
import warnings
from copy import deepcopy

from geopandas import GeoDataFrame
import numpy as np
import pandas as pd
import folium
from folium.plugins import FastMarkerCluster

from transport_performance.gtfs.validation import GtfsInstance
from transport_performance.utils.defence import (
    _type_defence,
    _is_expected_filetype,
    _check_parent_dir_exists,
    _enforce_file_extension,
)


class MultiGtfsInstance:
    """Create a feed instance for multiple GTFS files.

    This allows for multiple GTFS files to be cleaned, validated, summarised,
    filtered and saved at the same time.

    Parameters
    ----------
    path : Union[str, list, pathlib.Path]
        A list of paths, a singular paath object, or a glob string.
        See more informtion on glob strings here:
        https://docs.python.org/3/library/glob.html

    Attributes
    ----------
    paths : list
        A list of the GTFS paths used to create the MultiGtfsInstance object.
    instances : list
        A list of GtfsInstance objects created from self.paths.
    daily_trip_summary : pd.DataFrame
        A combined summary of statistics for trips from all GTFS files in the
        MultiGtfsInstance.
    daily_route_summary : pd.DataFrame
        A combined summary of statistics for routes from all GTFS files in the
        MultiGtfsInstance.

    Methods
    -------
    save_feeds()
        Saves each GtfsInstance to a directory.
    clean_feeds()
        Cleans all of the GTFS files.
    is_valid()
        Validates all of the GTFS files.
    filter_to_date()
        Filter all of the GTFS files to a specific date(s).
    filter_to_bbox()
        Filter all of the GTFS files to a specific bbox.
    summarise_trips()
        Create a summary of all of the routes throughout all GTFS files.
    summarise_routes()
        Create a summary of all of the trips throughout all GTFS files.
    viz_stops()
        Plot each of the stops from all GtfsInstance's on a folium Map object.
    validate_empty_feeds()
        Check if there are empty feeds within the MultiGtfsInstance.
    ensure_populated_calendars()
        Check all feeds have populated calendars. If calendar is absent,
        creates a calendar table from calendar_times.
    get_dates()
        Get the range of dates that the gtfs(s) span.

    Raises
    ------
    TypeError
        'path' is not of type string or list.
    FileNotFoundError
        One (or more) of the paths passed to 'path' does not exist.
    FileNotFoundError
        There are no GTFS files found in the passed list of paths, or from the
        glob string.
    ValueError
        Path as no file extension.
    ValueError
        One (or more) of the paths passed are not of the filetype '.zip'.

    Returns
    -------
    None

    """

    def __init__(self, path: Union[str, list, pathlib.Path]) -> None:
        # defences
        _type_defence(path, "path", (str, list, pathlib.Path))
        # check if a pathlib.Path object has been passed (single gtfs)
        if isinstance(path, pathlib.Path):
            #  if a directory is passed, convert to string for glob string
            if os.path.splitext(path)[-1] == "":
                path = str(path) + "/*.zip"
            else:
                path = [path]
        # defend a glob string
        if isinstance(path, str):
            gtfs_paths = glob.glob(path)
            path = gtfs_paths
        if len(path) < 1:
            raise FileNotFoundError("No GTFS files found.")
        # check all paths are zip files
        for i, pth in enumerate(path):
            _is_expected_filetype(pth, f"path[{i}]", True, ".zip")

        self.paths = path
        # instantiate the GtfsInstance's
        self.instances = [GtfsInstance(fpath) for fpath in path]

<<<<<<< HEAD
    def save_feeds(
        self,
        dir: Union[pathlib.Path, str],
        suffix: str = "_new",
        file_names: list = None,
        overwrite: bool = False,
    ) -> None:
=======
    def ensure_populated_calendars(self) -> None:
        """Check if calendar is absent and creates from calendar_dates.

        Shallow wrapper around GtfsInstance.ensure_populated_calendar().

        Returns
        -------
        None

        """
        for inst in self.instances:
            inst.ensure_populated_calendar()

    def save_feeds(self, dir: Union[pathlib.Path, str]) -> None:
>>>>>>> 9212d022
        """Save the GtfsInstances to a directory.

        Parameters
        ----------
        dir : Union[pathlib.Path, str]
            The directory to export the GTFS files into.
        suffix : str
            The suffix to apply to save names. The 'file_name' param takes
            priority here.
        file_names : list
            A list of save names for the altered GTFS. The list must be the
            same length as the number of GTFS instances. Takes priority over
            the 'suffix' param. Names will be used in order of the instances
            (access using self.instances()).
        overwrite : bool
            Whether or not to overwrite the pre-existing saves with matching
            paths.

        Returns
        -------
        None

        """
        _type_defence(suffix, "suffix", (str, type(None)))
        _type_defence(file_names, "file_names", (list, type(None)))
        _type_defence(overwrite, "overwrite", bool)
        defence_path = os.path.join(dir, "test.test")
        _check_parent_dir_exists(defence_path, "dir", create=True)
        # format save locations
        if not file_names:
            save_paths = [
                os.path.join(
                    dir,
                    os.path.splitext(os.path.basename(p))[0] + f"{suffix}.zip",
                )
                for p in self.paths
            ]
        else:
            save_paths = [os.path.join(dir, p) for p in file_names]
        # save gtfs
        progress = tqdm(zip(save_paths, self.instances), total=len(self.paths))
        for path, inst in progress:
            progress.set_description(f"Saving at {path}")
            inst.save(path, overwrite=overwrite)
        return None

    def clean_feeds(self, clean_kwargs: Union[dict, None] = None) -> None:
        """Clean each of the feeds in the MultiGtfsInstance.

        Parameters
        ----------
        clean_kwargs : Union[dict, None], optional
            The kwargs to pass to GtfsInstance.clean_feed() for each Gtfs in
            the MultiGtfsInstance, by default None

        Returns
        -------
        None

        """
        # defences
        _type_defence(clean_kwargs, "clean_kwargs", (dict, type(None)))
        if isinstance(clean_kwargs, type(None)):
            clean_kwargs = {}
        # clean GTFS instances
        progress = tqdm(
            zip(self.paths, self.instances), total=len(self.instances)
        )
        for path, inst in progress:
            progress.set_description(f"Cleaning GTFS from path {path}")
            inst.clean_feed(**clean_kwargs)
        return None

    def is_valid(
        self, validation_kwargs: Union[dict, None] = None
    ) -> pd.DataFrame:
        """Validate each of the feeds in the MultiGtfsInstance.

        Parameters
        ----------
        validation_kwargs : Union[dict, None], optional
            The kwargs to pass to GtfsInstance.is_valid() for each Gtfs in
            the MultiGtfsInstance, by default None

        Returns
        -------
        self.validity_df : pd.DataFrame
            A dataframe containing the validation messages from all of the
            GtfsInstance's.

        """
        # defences
        _type_defence(
            validation_kwargs, "validation_kwargs", (dict, type(None))
        )
        if isinstance(validation_kwargs, type(None)):
            validation_kwargs = {}
        # clean GTFS instances
        progress = tqdm(
            zip(self.paths, self.instances), total=len(self.instances)
        )
        for path, inst in progress:
            progress.set_description(f"Validating GTFS from path {path}")
            inst.is_valid(**validation_kwargs)

        # concat all validation tables into one
        tables = []
        for inst in self.instances:
            valid_df = inst.validity_df.copy()
            valid_df["GTFS"] = inst.gtfs_path
            tables.append(valid_df)
        combined_validation = pd.concat(tables)
        self.validity_df = combined_validation
        return self.validity_df.copy().reset_index(drop=True)

    def validate_empty_feeds(self, delete: bool = False) -> list:
        """Ensure the feeds in MultiGtfsInstance are not empty.

        Parameters
        ----------
        delete : bool, optional
            Whether or not to delete the empty feeds, by default False

        Returns
        -------
        list
            A list of feeds that are empty and their index in GtfsInstance.

        """
        empty_feeds = [
            (ind, inst)
            for ind, inst in enumerate(self.instances)
            if len(inst.feed.stop_times) < 1
        ]
        if delete and empty_feeds:
            self.instances = [
                gtfs_inst
                for index, gtfs_inst in enumerate(self.instances, start=0)
                if index not in [i[0] for i in empty_feeds]
            ]
            # aligning filenames with feed contents, reversing to preserve
            # index order
            for f, _ in reversed(empty_feeds):
                self.paths.pop(f)

        if not self.instances:
            warnings.warn("MultiGtfsInstance has no feeds.", UserWarning)
        return empty_feeds

    def filter_to_date(
        self, dates: Union[str, list], delete_empty_feeds: bool = False
    ) -> None:
        """Filter each GTFS to date(s).

        Parameters
        ----------
        dates : Union[str, list]
            The date(s) to filter the GTFS to
        delete_empty_feeds : bool, optional
            Whether or not to remove empty feeds, by default False

        Returns
        -------
        None

        """
        # defences
        _type_defence(dates, "dates", (str, list))
        # convert to normalsed format
        if isinstance(dates, str):
            dates = [dates]
        # filter gtfs
        progress = tqdm(zip(self.paths, self.instances), total=len(self.paths))
        for path, inst in progress:
            progress.set_description(f"Filtering GTFS from path {path}")
            try:
                inst.filter_to_date(dates=dates)
            except ValueError as e:
                raise ValueError(f"In GTFS {path}.\n{e}")
            # implement delete empty feeds for filter_to_date also
            if delete_empty_feeds:
                warnings.filterwarnings("error", category=UserWarning)
                try:
                    self.validate_empty_feeds(True)
                except UserWarning:
                    self._raise_empty_feed_error(dates)
                warnings.resetwarnings()
        return None

    def _raise_empty_feed_error(self, bbox: list):
        """Error indicating that a feed has been emptied by filtering."""
        raise ValueError(
            f"BBOX '{bbox}' has filtered the MultiGtfs to contain no "
            "data. Please re-instantiate your MultiGtfsInstance"
        )

    def filter_to_bbox(
        self,
        bbox: Union[list, GeoDataFrame],
        crs: Union[str, int] = "epsg:4326",
        delete_empty_feeds: bool = False,
    ) -> None:
        """Filter GTFS to a bbox.

        Parameters
        ----------
        bbox : Union[list, GeoDataFrame]
            The bbox to filter the GTFS to. Leave as none if the GTFS does not
            need to be cropped. Format - [xmin, ymin, xmax, ymax]
        crs : Union[str, int], optional
            The CRS of the given bbox, by default "epsg:4326"
        delete_empty_feeds : bool, optional
            Whether or not to remove empty feeds, by default False

        Returns
        -------
        None

        """
        # defences
        _type_defence(bbox, "bbox", (list, GeoDataFrame))
        _type_defence(crs, "crs", (str, int))
        _type_defence(delete_empty_feeds, "delete_empty_feeds", bool)
        # filter gtfs
        progress = tqdm(zip(self.paths, self.instances), total=len(self.paths))
        for path, inst in progress:
            progress.set_description(f"Filtering GTFS from path {path}")
            inst.filter_to_bbox(bbox=bbox, crs=crs)
        if delete_empty_feeds:
            warnings.filterwarnings("error", category=UserWarning)
            try:
                self.validate_empty_feeds(True)
            except UserWarning:
                self._raise_empty_feed_error(bbox)
            warnings.resetwarnings()
        # validate feeds in case MultiGtfs is empty
        empty_count = len(self.validate_empty_feeds(False))
        if empty_count == len(self.instances):
            self._raise_empty_feed_error(bbox)
        return None

    def _summarise_core(
        self,
        which: str = "trips",
        summ_ops: list = [np.min, np.max, np.mean, np.median],
        return_summary: bool = True,
        to_days: bool = False,
    ) -> pd.DataFrame:
        """Summarise the MultiGtfsInstance by either trip_id or route_id.

        Parameters
        ----------
        which : str, optional
            Which summary to create. Options include ['trips', 'routes'],
            by default "trips"
        summ_ops : list, optional
            A list of numpy operators to gather a summary on. Accepts operators
              (e.g., np.min) or strings ("min"),
            by default [np.min, np.max, np.mean, np.median]
        return_summary : bool, optional
            When set to False, full data for each trip on each date will be
            returned. Defaults to True.
        to_days : bool, optional
            Whether or not to aggregate to days, or to just return counts for
            trips/routes for each date. When False, summ_ops becomes useless,
            and should therefore nothing should be passed when calling this
            function (so it remains as the default). Defaults to False.

        Returns
        -------
        pd.DataFrame
            A dataframe containing the summary.

        Raises
        ------
        ValueError
            Raises when 'which' is not either 'trips' or 'routes'

        """
        # defences
        _type_defence(summ_ops, "summ_ops", list)
        _type_defence(which, "which", str)
        _type_defence(return_summary, "return_summary", bool)
        _type_defence(to_days, "to_days", bool)
        which = which.lower().strip()
        if which not in ["trips", "routes"]:
            raise ValueError(
                f"'which' must be one of ['trips', 'routes'].  Got {which}"
            )

        # choose summary
        if which == "trips":
            group_col = "trip_id"
            count_col = "trip_count"
        else:
            group_col = "route_id"
            count_col = "route_count"

        # concat pre-processed trips/routes
        daily_schedule = [
            g._preprocess_trips_and_routes() for g in self.instances
        ]
        daily_schedule = pd.concat(daily_schedule)
        if not return_summary:
            return daily_schedule
        if not to_days:
            dated = daily_schedule[
                ["date", "route_type", group_col]
            ].drop_duplicates()
            dated = dated.groupby(["date", "route_type"]).count().reset_index()
            dated = dated.rename(columns={group_col: count_col})
            dated = dated.sort_values("date")
            return dated
        schedule = daily_schedule[
            ["date", "day", group_col, "route_type"]
        ].drop_duplicates()
        # group to each date and take counts
        trip_counts = (
            schedule.groupby(["route_type", "date", "day"])
            .agg({group_col: "count"})
            .reset_index()
        )
        trip_counts.rename(mapper={group_col: count_col}, axis=1, inplace=True)
        trip_counts = (
            trip_counts.groupby(["day", "route_type"])
            .agg({count_col: summ_ops})
            .reset_index()
            .round(0)
        )
        # reformat index
        trip_counts.columns = trip_counts.columns = [
            "_".join(value) if "" not in value else "".join(value)
            for value in trip_counts.columns.values
        ]
        trip_counts.columns = [
            column.replace("amin", "min").replace("amax", "max")
            for column in trip_counts.columns.values
        ]
        trip_counts = self.instances[0]._order_dataframe_by_day(trip_counts)
        return trip_counts

    def summarise_trips(
        self,
        summ_ops: list = [np.min, np.max, np.mean, np.median],
        return_summary: bool = True,
        to_days: bool = False,
    ) -> pd.DataFrame:
        """Summarise the combined GTFS data by trip_id.

        Parameters
        ----------
        summ_ops : list, optional
            A list of numpy operators to gather a summary on. Accepts
            operators
            (e.g., np.min) or strings ("min")
            ,by default [np.min, np.max, np.mean, np.median]
        return_summary: bool, optional
            When set to False, full data for each trip on each date will be
            returned. Defaults to True.
        to_days : bool, optional
            Whether or not to aggregate to days, or to just return counts for
            trips/routes for each date. When False, summ_ops becomes useless,
            and should therefore nothing should be passed when calling this
            function (so it remains as the default). Defaults to False.

        Returns
        -------
        pd.DataFrame
            A dataframe containing the summary

        """
        self.daily_trip_summary = self._summarise_core(
            which="trips",
            summ_ops=summ_ops,
            return_summary=return_summary,
            to_days=to_days,
        )
        return self.daily_trip_summary.copy()

    def summarise_routes(
        self,
        summ_ops: list = [np.min, np.max, np.mean, np.median],
        return_summary: bool = True,
        to_days: bool = False,
    ) -> pd.DataFrame:
        """Summarise the combined GTFS data by route_id.

        Parameters
        ----------
        summ_ops : list, optional
            A list of numpy operators to gather a summary on. Accepts
            operators
            (e.g., np.min) or strings ("min"),
            by default [np.min, np.max, np.mean, np.median].
        return_summary: bool, optional
            When set to False, full data for each trip on each date will be
            returned. Defaults to True.
        to_days : bool, optional
            Whether or not to aggregate to days, or to just return counts for
            trips/routes for each date. When False, summ_ops becomes useless,
            and should therefore nothing should be passed when calling this
            function (so it remains as the default). Defaults to False.

        Returns
        -------
        pd.DataFrame
            A dataframe containing the summary

        """
        self.daily_route_summary = self._summarise_core(
            which="routes",
            summ_ops=summ_ops,
            return_summary=return_summary,
            to_days=to_days,
        )
        return self.daily_route_summary.copy()

    def viz_stops(
        self,
        path: Union[str, pathlib.Path] = None,
        return_viz: bool = True,
        filtered_only: bool = True,
    ) -> Union[folium.Map, None]:
        """Visualise all stops from all of the GTFS files.

        Parameters
        ----------
        path : Union[str, pathlib.Path], optional
            The path to save the folium map to, by default None.
        return_viz : bool, optional
            Whether or not to return the folium map object, by default True.
        filtered_only : bool, optional
            Whether to filter the stops that are plotted to only stop_id's that
            are present in the stop_times table.

        Returns
        -------
        folium.Map
            A folium map with all stops plotted on it.
        None
            Returns none if 'return_viz' is False.

        Raises
        ------
        ValueError
            An error is raised if bot parameters are None as the map won't be
            saved or returned.

        """
        # defences
        _type_defence(path, "path", (str, pathlib.Path, type(None)))
        _type_defence(return_viz, "return_viz", (bool, type(None)))
        _type_defence(filtered_only, "filtered_only", bool)
        if path:
            _check_parent_dir_exists(path, "path", True)
            _enforce_file_extension(path, ".html", ".html", "path")
        if not path and not return_viz:
            raise ValueError(
                "Both 'path' and 'return_viz' parameters are of NoneType."
            )
        # combine stop tables
        parts = []
        for inst in self.instances:
            # copy the gtfs instance in case data is manipulated
            inst = deepcopy(inst)
            # create a synthesized stop_code column if it does not exist
            if "stop_code" not in inst.feed.stops.columns:
                inst.feed.stops["stop_code"] = [
                    f"ID{sid}" for sid in inst.feed.stops["stop_id"]
                ]
            subset = inst.feed.stops[
                ["stop_lat", "stop_lon", "stop_name", "stop_id", "stop_code"]
            ].copy()
            if filtered_only:
                valid_ids = inst.feed.stop_times.stop_id.unique()
                subset = subset[subset.stop_id.isin(valid_ids)]
            subset["gtfs_path"] = os.path.basename(inst.gtfs_path)
            parts.append(subset)
            # clean up copied instance
            del inst

        all_stops = pd.concat(parts)

        # plot all stops to a folium map
        map = folium.Map(control_scale=True)
        STOP_STYLE = {
            "radius": 8,
            "fill": "true",
            "color": "blue",
            "weight": 1,
            "fillOpacity": 0.8,
        }
        CLICKED_STYLE = {
            "radius": 9,
            "fill": "true",
            "color": "green",
            "weight": 1,
            "fillOpacity": 0.5,
        }
        callback = f"""\
        function (row) {{
            var imarker;
            marker = L.circleMarker(new L.LatLng(row[0], row[1]),
                {STOP_STYLE}
            );
            // add a popup with stop info
            marker.bindPopup(
                    '<b><u>Stop Information</u></b><br>' +
                    '<b>Stop Name:</b>' + row[2] + '<br>' +
                    '<b>Stop ID:</b>' + row[3] + '<br>' +
                    '<b>Stop Code:</b>' + row[4] + '<br>'
            );
            // function for changing marker properties on hover
            function marker_hover(mark) {{
                mark.target.setStyle(
                    {CLICKED_STYLE}
                );
            }};
            function marker_return(mark) {{
                mark.target.setStyle(
                    {STOP_STYLE}
                );
            }};
            // add listeners
            marker.on('mouseover', marker_hover);
            marker.on('mouseout', marker_return);
            // return marker
            return marker;

        }};
        """
        FastMarkerCluster(
            data=all_stops, callback=callback, disableClusteringAtZoom=15
        ).add_to(map)
        # fit map to bounds
        map_bounds = (
            (all_stops.stop_lat.min(), all_stops.stop_lon.min()),
            (all_stops.stop_lat.max(), all_stops.stop_lon.max()),
        )
        map.fit_bounds(map_bounds)

        # save and return
        if path:
            map.save(path)
        if return_viz:
            return map
        return None

    def get_dates(self, return_range: bool = True) -> list:
        """Get all available dates from calendar.txt (or calendar_dates.txt).

        Parameters
        ----------
        return_range : bool, optional
           Whether to return the raw dates, or the min/max range, by default
           True

        Returns
        -------
        list
            Either the full set of dates, or the range that the dates span
            between

        """
        _type_defence(return_range, "return_range", bool)
        available_dates = set()
        for inst in self.instances:
            # gtfs-kit makes calendar None if it isn't present
            if isinstance(inst.feed.calendar, type(None)):
                available_dates.update(
                    inst.feed.calendar_dates["date"].unique()
                )
            else:
                available_dates.update(inst.feed.calendar["start_date"])
                available_dates.update(inst.feed.calendar["end_date"])
        sorted_dates = sorted(available_dates)
        if return_range:
            return [min(sorted_dates), max(sorted_dates)]
        return sorted_dates<|MERGE_RESOLUTION|>--- conflicted
+++ resolved
@@ -118,7 +118,19 @@
         # instantiate the GtfsInstance's
         self.instances = [GtfsInstance(fpath) for fpath in path]
 
-<<<<<<< HEAD
+    def ensure_populated_calendars(self) -> None:
+        """Check if calendar is absent and creates from calendar_dates.
+
+        Shallow wrapper around GtfsInstance.ensure_populated_calendar().
+
+        Returns
+        -------
+        None
+
+        """
+        for inst in self.instances:
+            inst.ensure_populated_calendar()
+
     def save_feeds(
         self,
         dir: Union[pathlib.Path, str],
@@ -126,22 +138,6 @@
         file_names: list = None,
         overwrite: bool = False,
     ) -> None:
-=======
-    def ensure_populated_calendars(self) -> None:
-        """Check if calendar is absent and creates from calendar_dates.
-
-        Shallow wrapper around GtfsInstance.ensure_populated_calendar().
-
-        Returns
-        -------
-        None
-
-        """
-        for inst in self.instances:
-            inst.ensure_populated_calendar()
-
-    def save_feeds(self, dir: Union[pathlib.Path, str]) -> None:
->>>>>>> 9212d022
         """Save the GtfsInstances to a directory.
 
         Parameters
