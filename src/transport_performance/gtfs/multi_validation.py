--- conflicted
+++ resolved
@@ -68,14 +68,11 @@
         Plot each of the stops from all GtfsInstance's on a folium Map object.
     validate_empty_feeds()
         Check if there are empty feeds within the MultiGtfsInstance.
-<<<<<<< HEAD
     ensure_populated_calendars()
         Check all feeds have populated calendars. If calendar is absent,
         creates a calendar table from calendar_times.
-=======
     get_dates()
         Get the range of dates that the gtfs(s) span.
->>>>>>> 7cc6c629
 
     Raises
     ------
