--- conflicted
+++ resolved
@@ -89,16 +89,12 @@
     )
 
     if isinstance(bbox, list):
-<<<<<<< HEAD
         _check_iterable(
             iterable=bbox,
             param_nm="bbox_list",
             iterable_type=list,
             exp_type=float,
         )
-=======
-        _check_list(ls=bbox, param_nm="bbox", exp_type=float)
->>>>>>> 21a58acb
         # create box polygon around provided coords, need to splat
         bbox = box(*bbox)
         # gtfs_kit expects gdf
