"""Utility functions for GTFS archives."""
import gtfs_kit as gk
import geopandas as gpd
from shapely.geometry import box
from pyprojroot import here
import pandas as pd
import os
import math
import plotly.graph_objects as go
from typing import Union
import pathlib
from geopandas import GeoDataFrame
import numpy as np
import warnings

from transport_performance.utils.defence import (
    _is_expected_filetype,
    _check_iterable,
    _type_defence,
<<<<<<< HEAD
    _check_attribute,
    _gtfs_defence,
=======
    _enforce_file_extension,
>>>>>>> 8bddb146
)
from transport_performance.utils.constants import PKG_PATH


def bbox_filter_gtfs(
    in_pth: Union[pathlib.Path, str] = (
        os.path.join(PKG_PATH, "data", "gtfs", "newport-20230613_gtfs.zip"),
    ),
    out_pth: Union[pathlib.Path, str] = pathlib.Path(
        here("data/external/filtered_gtfs.zip")
    ),
    bbox: Union[GeoDataFrame, list] = [
        -3.077081,
        51.52222,
        -2.925075,
        51.593596,
    ],
    units: str = "km",
    crs: str = "epsg:4326",
) -> None:
    """Filter a GTFS feed to any routes intersecting with a bounding box.

    Parameters
    ----------
    in_pth : Union[pathlib.Path, str], optional
        Path to the unfiltered GTFS feed. Defaults to
        os.path.join(PKG_PATH, "data", "gtfs", "newport-20230613_gtfs.zip").
    out_pth : Union[pathlib.Path, str], optional
        Path to write the filtered feed to. Defaults to
        here("data/external/filtered_gtfs.zip").
    bbox : Union[gpd.GeoDataFrame, list(float)], optional
        A list of x and y values in the order of minx, miny, maxx, maxy.
        Defaults to [-3.077081, 51.52222, -2.925075, 51.593596].
    units : str, optional
        Distance units of the original GTFS. Defaults to "km".
    crs : str, optional
        What projection should the `bbox_list` be interpreted as. Defaults to
        "epsg:4326" for lat long.

    Returns
    -------
    None

    Raises
    ------
    TypeError
        `bbox` is not of type list or gpd.GeoDataFrame.
        `units` or `crs` are not of type str.
        `out_pth` or `in_pth` are not of types str or pathlib.Path.
        Elements of a `bbox` list are not of type float.
    FileExistsError
        `in_pth` does not exist on disk.
    ValueError
        `in_pth` or `out_pth` does not have the expected .zip extension.


    """
    typing_dict = {
        "bbox": [bbox, (list, GeoDataFrame)],
        "units": [units, str],
        "crs": [crs, str],
        "out_pth": [out_pth, (str, pathlib.Path)],
        "in_pth": [in_pth, (str, pathlib.Path)],
    }
    for k, v in typing_dict.items():
        _type_defence(v[0], k, v[-1])

    # check paths have valid zip extensions
    _is_expected_filetype(pth=in_pth, param_nm="in_pth")
    _enforce_file_extension(out_pth, ".zip", ".zip", "out_pth")

    if isinstance(bbox, list):
        _check_iterable(
            iterable=bbox,
            param_nm="bbox_list",
            iterable_type=list,
            exp_type=float,
        )
        # create box polygon around provided coords, need to splat
        bbox = box(*bbox)
        # gtfs_kit expects gdf
        bbox = gpd.GeoDataFrame(index=[0], crs=crs, geometry=[bbox])

    feed = gk.read_feed(in_pth, dist_units=units)
    restricted_feed = gk.miscellany.restrict_to_area(feed=feed, area=bbox)
    restricted_feed.write(out_pth)
    print(f"Filtered feed written to {out_pth}.")

    return None


def _add_validation_row(
    gtfs, _type: str, message: str, table: str, rows: list = []
) -> None:
    """Add a row to the validity_df dataframe.

    Parameters
    ----------
    gtfs : GtfsInstance
        The gtfs instance containing the validity_df df
    _type : str
        The type of error/warning
    message : str
        The error/warning message
    table : str
        The impacted table
    rows : list, optional
        The impacted rows, by default []

    Returns
    -------
    None

    Raises
    ------
    AttributeError
        An error is raised if the validity df does not exist

    """
    # TODO: add dtype defences from defence.py once gtfs-html-new is merged
    if "validity_df" not in gtfs.__dict__.keys():
        raise AttributeError(
            "The validity_df does not exist as an "
            "attribute of your GtfsInstance object, \n"
            "Did you forget to run the .is_valid() method?"
        )

    temp_df = pd.DataFrame(
        {
            "type": [_type],
            "message": [message],
            "table": [table],
            "rows": [rows],
        }
    )

    gtfs.validity_df = pd.concat([gtfs.validity_df, temp_df]).reset_index(
        drop=True
    )
    return None


def filter_gtfs_around_trip(
    gtfs,
    trip_id: str,
    buffer_dist: int = 10000,
    units: str = "m",
    crs: str = "27700",
    out_pth=os.path.join("data", "external", "trip_gtfs.zip"),
) -> None:
    """Filter a GTFS file to an area around a given trip in the GTFS.

    Parameters
    ----------
    gtfs : GtfsInstance
        The GtfsInstance object to crop
    trip_id : str
        The trip ID
    buffer_dist : int, optional
        The distance to create a buffer around the trip, by default 10000
    units : str, optional
        Distance units of the original GTFS, by default "m"
    crs : str, optional
        The CRS to use for adding a buffer, by default "27700"
    out_pth : _type_, optional
        Where to save the new GTFS file,
          by default os.path.join("data", "external", "trip_gtfs.zip")

    Returns
    -------
    None

    Raises
    ------
    ValueError
        An error is raised if a shapeID is not available

    """
    # TODO: Add datatype defences once merged
    trips = gtfs.feed.trips
    shapes = gtfs.feed.shapes

    shape_id = list(trips[trips["trip_id"] == trip_id]["shape_id"])[0]

    # defence
    # try/except for math.isnan() returning TypeError for strings
    try:
        if math.isnan(shape_id):
            raise ValueError(
                "'shape_id' not available for trip with trip_id: " f"{trip_id}"
            )
    except TypeError:
        pass

    # create a buffer around the trip
    trip_shape = shapes[shapes["shape_id"] == shape_id]
    gdf = gpd.GeoDataFrame(
        trip_shape,
        geometry=gpd.points_from_xy(
            trip_shape.shape_pt_lon, trip_shape.shape_pt_lat
        ),
        crs="EPSG:4326",
    )
    buffered_trip = gdf.to_crs(crs).buffer(distance=buffer_dist)
    bbox = buffered_trip.total_bounds

    # filter the gtfs to the new bbox
    bbox_filter_gtfs(
        in_pth=gtfs.gtfs_path,
        bbox=list(bbox),
        crs=crs,
        units=units,
        out_pth=out_pth,
    )

    return None


# NOTE: Possibly move to a more generalised utils file
def convert_pandas_to_plotly(
    df: pd.DataFrame, return_html: bool = False
) -> go.Figure:
    """Convert a pandas dataframe to a visual plotly figure.

    Parameters
    ----------
    df : pd.DataFrame
        A pandas dataframe to convert to plotly
        (single index only)
    return_html : bool, optional
        Whether or not to return the html element,
        by default False

    Returns
    -------
    go.Figure
        A plotly figure containing the drawn dataframe

    Raises
    ------
    LookupError
        An error raised if an invalid colour scheme is passed
    TypeError
        An error raised if the given pandas dataframe is MultiIndex

    """
    # pre-defined colour schemes
    schemes = {
        "dsc": {
            "header_fill": "#12436D",
            "header_font_colour": "white",
            "cell_fill": "#A285D1",
            "cell_font_colour": "black",
            "font_family": "sans-serif",
            "line_colour": "black",
        }
    }
    # defences
    _type_defence(df, "df", pd.DataFrame)
    _type_defence(return_html, "return_html", bool)
    # no use of _type_defence() here as IMO a more descriptive error message is
    # required. in this case.
    if isinstance(df.columns, pd.MultiIndex) or isinstance(
        df.index, pd.MultiIndex
    ):
        raise TypeError(
            "Pandas dataframe must have a singular index, not MultiIndex. "
            "This means that 'df.columns' or 'df.index' does not return a "
            "MultiIndex."
        )
    # harcoding scheme for now. Could be changed to param if more are added
    scheme = "dsc"
    # create plotly df
    fig = go.Figure(
        data=go.Table(
            header=dict(
                values=df.columns.values,
                fill_color=schemes[scheme]["header_fill"],
                font=dict(
                    color=schemes[scheme]["header_font_colour"],
                    family=schemes[scheme]["font_family"],
                ),
                line_color=schemes[scheme]["line_colour"],
            ),
            cells=dict(
                values=[df[col_name] for col_name in df.columns],
                fill_color="#A285D1",
                font=dict(
                    color=schemes[scheme]["cell_font_colour"],
                    family=schemes[scheme]["font_family"],
                ),
                align="left",
                line_color=schemes[scheme]["line_colour"],
            ),
        )
    )

    if return_html:
        return fig.to_html(full_html=False)
    return fig


def _get_validation_warnings(
    gtfs, message: str, return_type: str = "values"
) -> pd.DataFrame:
    """Get warnings from the validity_df table based on a regex.

    Parameters
    ----------
    gtfs : GtfsInstance()
        The gtfs instance to obtain the warnings from.
    message : str
        The regex to use for filtering the warnings.
    return_type : str, optional
        The return type of the warnings. Can be eithher 'values' or 'dataframe'
         by default 'values'

    Returns
    -------
    pd.DataFrame
        A dataframe containing all warnings matching the regex.

    """
    _gtfs_defence(gtfs, "gtfs")
    _check_attribute(
        gtfs,
        "validity_df",
        message=(
            "The gtfs has not been validated, therefore no"
            "warnings can be identified."
        ),
    )
    _type_defence(message, "message", str)
    return_type = return_type.lower().strip()
    if return_type not in ["values", "dataframe"]:
        raise ValueError(
            "'return_type' expected one of ['values', 'dataframe]"
            f". Got {return_type}"
        )
    needed_warnings = gtfs.validity_df[
        gtfs.validity_df["message"].str.contains(message, regex=True, na=False)
    ].copy()
    if return_type == "dataframe":
        return needed_warnings
    return needed_warnings.values


def _remove_validation_row(
    gtfs, message: str = None, index: Union[list, np.array] = None
) -> None:
    """Remove rows from the 'validity_df' attr of a GtfsInstance().

    Both a regex on messages and index locations can be used to drop drops. If
    values are passed to both the 'index' and 'message' params, rows will be
    removed using the regex passed to the 'message' param.

    Parameters
    ----------
    gtfs : GtfsInstance
        The GtfsInstance to remove the warnings/errors from.
    message : str, optional
        The regex to filter messages by, by default None.
    index : Union[list, np.array], optional
        The index locations of rows to be removed, by default None.

    Returns
    -------
    None

    Raises
    ------
    ValueError
        Error raised if both 'message' and 'index' params are None.
    UserWarning
        A warning is raised if both 'message' and 'index' params are not None.

    """
    # defences
    _gtfs_defence(gtfs, "gtfs")
    _type_defence(message, "message", (str, type(None)))
    _type_defence(index, "index", (list, np.ndarray, type(None)))
    _check_attribute(gtfs, "validity_df")
    if message is None and index is None:
        raise ValueError(
            "Both 'message' and 'index' are None, therefore no"
            "warnings/errors are able to be cleaned."
        )
    if message is not None and index is not None:
        warnings.warn(
            UserWarning(
                "Both 'index' and 'message' are not None. Warnings/"
                "Errors have been cleaned on 'message'"
            )
        )
    # remove row from validation table
    if message is not None:
        gtfs.validity_df = gtfs.validity_df[
            ~gtfs.validity_df.message.str.contains(
                message, regex=True, na=False
            )
        ]
        return None

    gtfs.validity_df = gtfs.validity_df.loc[
        list(set(gtfs.validity_df.index) - set(index))
    ]
    return None


def _function_pipeline(
    gtfs, func_map: dict, operations: Union[dict, type(None)]
) -> None:
    """Iterate through and act on a functional pipeline."""
    _gtfs_defence(gtfs, "gtfs")
    _type_defence(func_map, "func_map", dict)
    _type_defence(operations, "oeprations", (dict, type(None)))
    if operations:
        for key in operations.keys():
            if key not in func_map.keys():
                raise KeyError(
                    f"'{key}' function passed to 'operations' is not a "
                    "known operation. Known operation include: "
                    f"{func_map.keys()}"
                )
        for operation in operations:
            # check value is dict or none (for kwargs)
            _type_defence(
                operations[operation],
                f"operations[{operation}]",
                (dict, type(None)),
            )
            operations[operation] = (
                {} if operations[operation] is None else operations[operation]
            )
            func_map[operation](gtfs=gtfs, **operations[operation])
    # if no operations passed, carry out all operations
    else:
        for operation in func_map:
            func_map[operation](gtfs=gtfs)
    return None<|MERGE_RESOLUTION|>--- conflicted
+++ resolved
@@ -17,12 +17,9 @@
     _is_expected_filetype,
     _check_iterable,
     _type_defence,
-<<<<<<< HEAD
     _check_attribute,
     _gtfs_defence,
-=======
     _enforce_file_extension,
->>>>>>> 8bddb146
 )
 from transport_performance.utils.constants import PKG_PATH
 
