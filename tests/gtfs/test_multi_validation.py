"""Tests for multi_validation.py."""
import pytest
import os
import glob
import pathlib
import shutil
from copy import deepcopy

import numpy as np
import pandas as pd
import folium

from transport_performance.gtfs.multi_validation import (
    MultiGtfsInstance,
)
from transport_performance.gtfs.validation import GtfsInstance


@pytest.fixture(scope="function")
def multi_gtfs_paths():
    """Small test fixture for GTFS paths."""
    paths = [
        "tests/data/chester-20230816-small_gtfs.zip",
        "tests/data/gtfs/newport-20230613_gtfs.zip",
    ]
    return paths


@pytest.fixture(scope="function")
def multi_gtfs_fixture(multi_gtfs_paths):
    """Test fixture for MultiGtfsInstance."""
    m_gtfs = MultiGtfsInstance(multi_gtfs_paths)
    return m_gtfs


@pytest.fixture(scope="function")
def multi_gtfs_altered_fixture(multi_gtfs_fixture):
    """Test fixture with calendar_dates.txt in GTFS instance 0."""
    # deepcopy otherwise it overwrites multi_gtfs_fixture
    mgtfs = deepcopy(multi_gtfs_fixture)
    dummy_cdates = pd.DataFrame(
        {
            "service_id": ["000001", "000001", "000002", "000003"],
            "date": ["20231211", "20240601", "20240613", "20220517"],
            "exception_type": [1, 1, 1, 1],
        }
    )
    mgtfs.instances[0].feed.calendar_dates = dummy_cdates
    mgtfs.instances[0].feed.calendar = None
    return mgtfs


class TestMultiGtfsInstance(object):
    """Tests for the MultiGtfsInstance class."""

    def test_init_defences(self, tmp_path):
        """Defensive tests for the class constructor."""
        # path not expected type
        with pytest.raises(
            TypeError, match=".*path.*expected.*str.*list.*Got.*int.*"
        ):
            MultiGtfsInstance(12)
        # not enough files found (0)
        with pytest.raises(FileNotFoundError, match="No GTFS files found."):
            MultiGtfsInstance(f"{tmp_path}/*.zip")
        # not enough files found (1)
        with open(os.path.join(tmp_path, "test.txt"), "w") as f:
            f.write("This is a test.")
        # files of wrong type
        with open(os.path.join(tmp_path, "test2.txt"), "w") as f:
            f.write("This is a test.")
        with pytest.raises(
            ValueError, match=r".*path\[0\].*expected.*zip.*Found .txt"
        ):
            MultiGtfsInstance(f"{tmp_path}/*.txt")

    def test_init(self, multi_gtfs_paths):
        """General tests for the constructor."""
        m_gtfs = MultiGtfsInstance(multi_gtfs_paths)
        assert np.array_equal(
            np.sort(m_gtfs.paths), np.sort(multi_gtfs_paths)
        ), "Paths not as expected"
        assert len(m_gtfs.paths) == 2, "Unexpected number of GTFS paths"
        assert (
            len(m_gtfs.instances) == 2
        ), "Unexpected number of GTFS instances"
        for inst in m_gtfs.instances:
            assert isinstance(
                inst, GtfsInstance
            ), "GtfsInstance not instanciated"
        # test singular gtfs path
        test_path = pathlib.Path(
            os.path.join("tests", "data", "chester-20230816-small_gtfs.zip")
        )
        m_gtfs_2 = MultiGtfsInstance(test_path)
        assert len(m_gtfs_2.paths) == 1, "Too many/Not enough paths passed"
        assert (
            pathlib.Path(m_gtfs.paths[0]) == test_path
        ), "Test path not as expected in MGTFS"

    def test_save_feeds(self, multi_gtfs_paths, tmp_path):
        """Tests for .save_feeds()."""
        gtfs = MultiGtfsInstance(multi_gtfs_paths)
        save_dir = os.path.join(tmp_path, "save_test")
        gtfs.save_feeds(save_dir)
        # assert .save created parent dir
        assert os.path.exists(save_dir), "Save directory not created"
        # assert files saved
        expected_paths = [
            "chester-20230816-small_gtfs_new.zip",
            "newport-20230613_gtfs_new.zip",
        ]
        found_paths = [
            os.path.basename(fpath) for fpath in glob.glob(save_dir + "/*.zip")
        ]
        assert np.array_equal(
            np.sort(expected_paths), np.sort(found_paths)
        ), "GtfsInstances not saved as expected"

    def test_clean_feeds_defences(self, multi_gtfs_fixture):
        """Defensive tests for .clean_feeds()."""
        with pytest.raises(TypeError, match=".*clean_kwargs.*dict.*bool"):
            multi_gtfs_fixture.clean_feeds(True)

    def test_clean_feeds_on_pass(self, multi_gtfs_fixture):
        """General tests for .clean_feeds()."""
        # validate and do quick check on validity_df
        valid_df = multi_gtfs_fixture.is_valid()
        assert len(valid_df) == 12, "validity_df not as expected"
        # clean feed
        multi_gtfs_fixture.clean_feeds()
        # ensure cleaning has occured
        new_valid = multi_gtfs_fixture.is_valid()
        assert len(new_valid) == 9
        assert np.array_equal(
            list(new_valid.iloc[3][["type", "table"]].values),
            ["error", "routes"],
        ), "Validity df after cleaning not as expected"

    def test_is_valid_defences(self, multi_gtfs_fixture):
        """Defensive tests for .is_valid()."""
        with pytest.raises(TypeError, match=".*validation_kwargs.*dict.*bool"):
            multi_gtfs_fixture.is_valid(True)

    def test_is_valid_on_pass(self, multi_gtfs_fixture):
        """General tests for is_valid()."""
        valid_df = multi_gtfs_fixture.is_valid()
        assert len(valid_df) == 12, "Validation df not as expected"
        assert np.array_equal(
            list(valid_df.iloc[3][["type", "message"]].values),
            (["warning", "Fast Travel Between Consecutive Stops"]),
        )
        assert hasattr(
            multi_gtfs_fixture, "validity_df"
        ), "validity_df not created"
        assert isinstance(
            multi_gtfs_fixture.validity_df, pd.DataFrame
        ), "validity_df not a df"

    def test_validate_empty_feeds(self, multi_gtfs_fixture):
        """Tests for validate_empty_feeds."""
        # emulate filtering the feeds to a box with no routes by dropping all
        # stop times
        [
            i.feed.stop_times.drop(i.feed.stop_times.index, inplace=True)
            for i in multi_gtfs_fixture.instances
        ]
        assert (
            len(multi_gtfs_fixture.validate_empty_feeds()) == 2
        ), "Two empty feeds were not found"
        # ensure they weren't deleted
        assert len(multi_gtfs_fixture.instances) == 2, "Feeds deleted"
        with pytest.warns(
            UserWarning, match="MultiGtfsInstance has no feeds."
        ):
            multi_gtfs_fixture.validate_empty_feeds(delete=True)
        assert len(multi_gtfs_fixture.instances) == 0, "Feeds were not deleted"

    def test_validate_empty_feeds_outputs_correct_filenames(
        self, multi_gtfs_paths, tmp_path
    ):
        """Regression test, labelled filenames are correct. Need 3 GTFS."""
        multi_gtfs_paths = sorted(multi_gtfs_paths)
        dest_paths = [
            os.path.join(tmp_path, os.path.basename(pth))
            for pth in multi_gtfs_paths
        ]
        # copy GTFS fixtures into tmp
        for s, d in zip(multi_gtfs_paths, dest_paths):
            shutil.copyfile(src=s, dst=d)
        # add a copy of chester - need 3 files to test filename sequencing
        dupe_chester = os.path.join(
            tmp_path, "DUPE_" + os.path.basename(multi_gtfs_paths[0])
        )
        shutil.copyfile(multi_gtfs_paths[0], dupe_chester)
        # check that we have the correct file setup in tmp
        tmp_contents_pre = sorted(os.listdir(tmp_path))
        assert tmp_contents_pre == [
            "DUPE_chester-20230816-small_gtfs.zip",
            "chester-20230816-small_gtfs.zip",
            "newport-20230613_gtfs.zip",
        ], f"Expected 3 GTFS before empty feed rm, found: {tmp_contents_pre}"
        # instantiate multi gtfs and filter to a newport BBOX with delete empty
        # feeds, expecting a single poulated GTFS with correct newport filenm
        gtfs = MultiGtfsInstance(tmp_path)
        n_expected = len(tmp_contents_pre)
        n_found = len(gtfs.instances)
        assert (
            n_found == n_expected
        ), f"Expected {n_expected} instances but found {n_found}"
        # filter to newport train station
        gtfs.filter_to_bbox(
            [-3.004961, 51.586603, -2.995325, 51.591028],
            delete_empty_feeds=True,
        )
        n_filtered = len(gtfs.instances)
        assert (
            n_filtered == 1
        ), f"Expected 1 instance after delete_empty_feeds, found {n_filtered}"
        # save the multi feed in a new directory in tmp
        out_pth = os.path.join(tmp_path, "NO_CHESTER")
        gtfs.save_feeds(out_pth)
        out_contents = os.listdir(out_pth)
        assert out_contents == [
            "newport-20230613_gtfs_new.zip"
        ], f"Saved feeds expected single Newport GTFS, found: {out_contents}"

    def test_filter_to_date_defences(self, multi_gtfs_fixture):
        """Defensive tests for .filter_to_date()."""
        with pytest.raises(
            TypeError, match=".*dates.*expected.*str.*list.*int.*"
        ):
            multi_gtfs_fixture.filter_to_date(12)
        with pytest.raises(
            ValueError,
            match=(
                r"In GTFS tests/data/chester-20230816-small_gtfs.zip."
                r"\n{\'20040109\'} passed to \'filter_dates\' not present in "
                r"feed dates.*"
            ),
        ):
            multi_gtfs_fixture.filter_to_date(["20040109"])

    def test_filter_to_date(self, multi_gtfs_fixture):
        """Tests for .filter_to_date()."""
        # assert original contents
        assert (
            len(multi_gtfs_fixture.instances[0].feed.stop_times) == 34249
        ), "Gtfs inst[0] not as expected"
        assert (
            len(multi_gtfs_fixture.instances[1].feed.stop_times) == 7765
        ), "Gtfs inst[1] not as expected"
        multi_gtfs_fixture.filter_to_date("20230806")
        # assert filtered contents
        assert (
            len(multi_gtfs_fixture.instances[0].feed.stop_times) == 984
        ), "Gtfs inst[0] not as expected after filter"
        assert (
            len(multi_gtfs_fixture.instances[1].feed.stop_times) == 151
        ), "Gtfs inst[1] not as expected after filter"

    def test_filter_to_bbox_defences(self, multi_gtfs_fixture):
        """Defensive tests for .filter_to_bbox()."""
        with pytest.raises(
            TypeError, match=".*bbox.*expected.*list.*GeoDataFrame.*int.*"
        ):
            multi_gtfs_fixture.filter_to_bbox(12)
        with pytest.raises(
            TypeError, match=".*crs.*expected.*str.*int.*.*DataFrame"
        ):
            multi_gtfs_fixture.filter_to_bbox(
                [12.0, 12.0, 13.0, 13.0], pd.DataFrame()
            )
        with pytest.raises(
            TypeError, match=".*delete_empty_feeds.*expected.*bool.*str.*"
        ):
            multi_gtfs_fixture.filter_to_bbox(
                [1.0, 1.0, 1.0, 1.0], 4326, "test"
            )
        # assert error is raised if bbox empties multi GTFS
        with pytest.raises(
            ValueError, match="BBOX.*has filtered.*to contain no data.*"
        ):
            multi_gtfs_fixture.filter_to_bbox(
                [1.0, 1.0, 1.0, 1.0], "epsg:4326", True
            )

    def test_filter_to_bbox(self, multi_gtfs_fixture):
        """Tests for .filter_to_bbox()."""
        # assert original contents
        assert (
            len(multi_gtfs_fixture.instances[0].feed.stop_times) == 34249
        ), "Gtfs inst[0] not as expected"
        assert (
            len(multi_gtfs_fixture.instances[1].feed.stop_times) == 7765
        ), "Gtfs inst[1] not as expected"
        # filter to bbox
        # (out of scope of Chester, so Chester GTFS should return 0)
        with pytest.warns(UserWarning):
            multi_gtfs_fixture.filter_to_bbox(
                [-2.985535, 51.551459, -2.919617, 51.606077]
            )
        # assert filtered contents
        assert (
            len(multi_gtfs_fixture.instances[0].feed.stop_times) == 0
        ), "Gtfs inst[0] not as expected after filter"
        assert (
            len(multi_gtfs_fixture.instances[1].feed.stop_times) == 217
        ), "Gtfs inst[1] not as expected after filter"

    @pytest.mark.parametrize(
        "which, summ_ops, raises, match",
        (
            ["route", True, TypeError, ".*summ_ops.*list.*bool"],
            [True, [np.max], TypeError, ".*which.*str.*bool"],
            [
                "not_which",
                [np.max],
                ValueError,
                ".*which.*trips.*routes.*not_which.*",
            ],
        ),
    )
    def test__summarise_core_defence(
        self, multi_gtfs_fixture, which, summ_ops, raises, match
    ):
        """Defensive tests for _summarise_core()."""
        with pytest.raises(raises, match=match):
            multi_gtfs_fixture._summarise_core(which=which, summ_ops=summ_ops)

    def test__summarise_core(self, multi_gtfs_fixture):
        """General tests for _summarise_core()."""
        # test summarising routes
        summary = multi_gtfs_fixture._summarise_core(
            which="routes", summ_ops=[np.max, np.mean]
        )
        assert isinstance(
            summary, pd.DataFrame
        ), "_summarise_core() did not return a df."
        assert (
            len(summary) == 590
        ), f"Number of rows in route summary df is {len(summary)} Expected 590"
        summ_routes = pd.DataFrame(
            {
                "date": ["2023-06-06", "2023-06-06"],
                "route_type": [3, 200],
                "route_count": [12, 4],
            },
            index=[2, 3],
        )
        summ_routes["date"] = pd.to_datetime(summ_routes["date"])
        pd.testing.assert_frame_equal(
            summary[summary.date == "2023-06-06"], summ_routes
        )
        # test summarising trips
        summary = multi_gtfs_fixture._summarise_core(
            which="trips", summ_ops=[np.max, np.mean]
        )
        assert isinstance(
            summary, pd.DataFrame
        ), "_summarise_core() did not return a df."
        assert (
            len(summary) == 590
        ), f"Number of rows in trip summary df is {len(summary)}. Expected 590"
        summ_trips = pd.DataFrame(
            {
                "date": ["2023-06-10", "2023-06-10"],
                "route_type": [3, 200],
                "trip_count": [120, 21],
            },
            index=[10, 11],
        )
        summ_trips["date"] = pd.to_datetime(summ_trips["date"])
        pd.testing.assert_frame_equal(
            summary[summary.date == "2023-06-10"], summ_trips
        )
        dated = multi_gtfs_fixture._summarise_core(
            which="routes", return_summary=False
        )
        assert isinstance(
            dated, pd.DataFrame
        ), "Returned dated table not DataFrame"
        assert len(dated) == 202955, "Returned dated table not as expected"
        dated_sum = multi_gtfs_fixture._summarise_core(
            which="routes", to_days=False
        )
        assert len(dated_sum) == 590, "Dated route counts not as expected"
        assert (
            dated_sum[dated_sum.date == "2024-04-06"].route_count.iloc[0] == 9
        ), "Unexpecteed number of routes on 2024-04-06"

    def test_summarise_trips(self, multi_gtfs_fixture):
        """General tests for summarise_trips()."""
        # assert that the summary is returned
        summary = multi_gtfs_fixture.summarise_trips()
        assert isinstance(summary, pd.DataFrame)
        assert hasattr(multi_gtfs_fixture, "daily_trip_summary")

    def test_summarise_routes(self, multi_gtfs_fixture):
        """General tests for summarise_routes()."""
        # assert that the summary is returned
        summary = multi_gtfs_fixture.summarise_routes()
        assert isinstance(summary, pd.DataFrame)
        assert hasattr(multi_gtfs_fixture, "daily_route_summary")

    @pytest.mark.parametrize(
        "path, return_viz, filtered_only, raises, match",
        (
            [
                True,
                True,
                True,
                TypeError,
                ".*path.*expected.*str.*Path.*None.*Got.*bool.*",
            ],
            [
                "test.html",
                12,
                True,
                TypeError,
                ".*return_viz.*expected.*bool.*None.*Got.*int.*",
            ],
            [
                None,
                None,
                True,
                ValueError,
                "Both .*path.*return_viz.* parameters are of NoneType.",
            ],
            [
                "test.html",
                True,
                12,
                TypeError,
                ".*filtered_only.*expected.*bool.*Got.*int.*",
            ],
        ),
    )
    def test_viz_stops_defences(
        self,
        multi_gtfs_fixture,
        path,
        return_viz,
        filtered_only,
        raises,
        match,
    ):
        """Defensive tests for .viz_stops()."""
        with pytest.raises(raises, match=match):
            multi_gtfs_fixture.viz_stops(
                path=path, return_viz=return_viz, filtered_only=filtered_only
            )

    def test_viz_stops(self, multi_gtfs_fixture, tmp_path):
        """General tests for .viz_stops()."""
        # saving without returning
        save_path = os.path.join(tmp_path, "save_test.html")
        returned = multi_gtfs_fixture.viz_stops(
            path=save_path, return_viz=False
        )
        assert os.path.exists(save_path)
        assert isinstance(returned, type(None))
        # saving with returning
        save_path = os.path.join(tmp_path, "save_test2.html")
        returned = multi_gtfs_fixture.viz_stops(
            path=save_path, return_viz=True
        )
        assert os.path.exists(save_path)
        assert isinstance(returned, folium.Map)
        # returning without save
        returned = multi_gtfs_fixture.viz_stops(return_viz=True)
        assert isinstance(returned, folium.Map)
        files = glob.glob(f"{tmp_path}/*.html")
        assert len(files) == 2, "More files saved than expected"
<<<<<<< HEAD
        # returning a folium map without stop_code present
        multi_gtfs_fixture.instances[0].feed.stops.drop(
            "stop_code", axis=1, inplace=True
        )
        no_stop_code_map = multi_gtfs_fixture.viz_stops()
        assert isinstance(
            no_stop_code_map, folium.Map
        ), "Map not plotted without stop_code present"
=======

    def test_get_dates_defence(self, multi_gtfs_fixture):
        """Defensive tests for .get_dates()."""
        with pytest.raises(
            TypeError, match=".*return_range.*expected.*bool.*Got.*str.*"
        ):
            multi_gtfs_fixture.get_dates(return_range="test")

    def test_get_dates(self, multi_gtfs_fixture, multi_gtfs_altered_fixture):
        """General tests for .get_dates()."""
        # multi gtfs with only calendar.txt
        # return_range=True
        assert (
            len(multi_gtfs_fixture.get_dates()) == 2
        ), "Unexpected number of dates returned"
        assert (
            multi_gtfs_fixture.get_dates()[0] == "20230605"
        ), "min not as expected"
        assert (
            multi_gtfs_fixture.get_dates()[1] == "20240426"
        ), "max not as expected"
        # return_range=False
        assert (
            len(multi_gtfs_fixture.get_dates(return_range=False)) == 5
        ), "Unexpected number of dates"
        # multi_gtfs with both calendar.txt and calendar_dates.txt
        # return_range=True
        assert (
            len(multi_gtfs_altered_fixture.get_dates()) == 2
        ), "Unexpected number of dates"
        assert (
            multi_gtfs_altered_fixture.get_dates()[0] == "20220517"
        ), "min not as expected"
        assert (
            multi_gtfs_altered_fixture.get_dates()[1] == "20240613"
        ), "max not as expected"
        # return_range=False
        assert (
            len(multi_gtfs_altered_fixture.get_dates(return_range=False)) == 6
        ), "Unexpected number of dates"
        pass
>>>>>>> e4f27a62
<|MERGE_RESOLUTION|>--- conflicted
+++ resolved
@@ -472,7 +472,6 @@
         assert isinstance(returned, folium.Map)
         files = glob.glob(f"{tmp_path}/*.html")
         assert len(files) == 2, "More files saved than expected"
-<<<<<<< HEAD
         # returning a folium map without stop_code present
         multi_gtfs_fixture.instances[0].feed.stops.drop(
             "stop_code", axis=1, inplace=True
@@ -481,7 +480,6 @@
         assert isinstance(
             no_stop_code_map, folium.Map
         ), "Map not plotted without stop_code present"
-=======
 
     def test_get_dates_defence(self, multi_gtfs_fixture):
         """Defensive tests for .get_dates()."""
@@ -522,5 +520,4 @@
         assert (
             len(multi_gtfs_altered_fixture.get_dates(return_range=False)) == 6
         ), "Unexpected number of dates"
-        pass
->>>>>>> e4f27a62
+        pass