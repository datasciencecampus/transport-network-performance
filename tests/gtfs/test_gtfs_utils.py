"""Test GTFS utility functions."""

import os
import pytest
import re
import pathlib
import pandas as pd
import geopandas as gpd
from shapely.geometry import box
from plotly.graph_objects import Figure as PlotlyFigure
import numpy as np

from transport_performance.gtfs.validation import (
    GtfsInstance,
    VALIDATE_FEED_FUNC_MAP,
)
from transport_performance.gtfs.gtfs_utils import (
    bbox_filter_gtfs,
    _add_validation_row,
    filter_gtfs_around_trip,
    convert_pandas_to_plotly,
<<<<<<< HEAD
    _get_validation_warnings,
    _remove_validation_row,
    _function_pipeline,
=======
    _validate_datestring,
>>>>>>> e6a700b7
)

# location of GTFS test fixture
GTFS_FIX_PTH = os.path.join(
    "tests", "data", "gtfs", "newport-20230613_gtfs.zip"
)


class TestBboxFilterGtfs(object):
    """Test bbox_filter_gtfs."""

    @pytest.fixture(scope="function")
    def bbox_list(self):
        """Tiny bounding box over newport train station."""
        return [-3.0017783334, 51.5874718209, -2.9964692194, 51.5907034241]

    def test_bbox_filter_gtfs_defence(self):
        """Check defensive behaviour for bbox_filter_gtfs."""
        with pytest.raises(
            TypeError,
            match="`units` expected <class 'str'>. Got <class 'bool'>",
        ):
            bbox_filter_gtfs(units=False)

    def test_bbox_filter_gtfs_writes_with_bbox_list(self, bbox_list, tmpdir):
        """Test bbox_filter_gtfs writes when a bbox list is passed."""
        tmp_out = os.path.join(
            tmpdir, "newport-train-station-bboxlist_gtfs.zip"
        )
        bbox_filter_gtfs(
            GTFS_FIX_PTH,
            out_pth=pathlib.Path(tmp_out),
            bbox=bbox_list,
        )
        assert os.path.exists(
            tmp_out
        ), f"Expected {tmp_out} to exist but it did not."
        # check the output gtfs can be read
        feed = GtfsInstance(gtfs_pth=pathlib.Path(tmp_out))
        assert isinstance(
            feed, GtfsInstance
        ), f"Expected class `Gtfs_Instance but found: {type(feed)}`"

    def test_bbox_filter_gtfs_writes_with_bbox_gdf(self, bbox_list, tmpdir):
        """Test bbox_filter_gtfs writes when a bbox GDF is passed."""
        # convert bbox list to gdf
        bbox_gdf = gpd.GeoDataFrame(
            index=[0], crs="epsg:4326", geometry=[box(*bbox_list)]
        )
        tmp_out = os.path.join(
            tmpdir, "newport-train-station-bboxgdf_gtfs.zip"
        )

        bbox_filter_gtfs(
            in_pth=GTFS_FIX_PTH,
            out_pth=pathlib.Path(tmp_out),
            bbox=bbox_gdf,
        )

        assert os.path.exists(
            tmp_out
        ), f"Expected {tmp_out} to exist but it did not."
        # check the output gtfs can be read
        feed = GtfsInstance(gtfs_pth=pathlib.Path(tmp_out))
        assert isinstance(
            feed, GtfsInstance
        ), f"Expected class `Gtfs_Instance but found: {type(feed)}`"

    def test_bbox_filter_gtfs_raises_date_not_in_gtfs(self, bbox_list, tmpdir):
        """Test raises if filter date is not found within the GTFS calendar."""
        with pytest.raises(
            ValueError, match="{'30000101'} not present in feed dates."
        ):
            bbox_filter_gtfs(
                in_pth=GTFS_FIX_PTH,
                out_pth=os.path.join(tmpdir, "foobar.zip"),
                bbox=bbox_list,
                filter_dates=["30000101"],
            )

    def test_bbox_filter_gtfs_filters_to_date(self, bbox_list, tmpdir):
        """Test filtered GTFS behaves as expected."""
        out_pth = os.path.join(tmpdir, "out.zip")
        # filter to date of fixture ingest
        bbox_filter_gtfs(
            in_pth=GTFS_FIX_PTH,
            out_pth=out_pth,
            bbox=bbox_list,
            filter_dates=["20230613"],
        )
        assert os.path.exists(
            out_pth
        ), f"Expected filtered GTFS was not found at {out_pth}"
        # compare dates
        fix = GtfsInstance(GTFS_FIX_PTH)
        fix_stops_count = len(fix.feed.stops)
        filtered = GtfsInstance(out_pth)
        filtered_stops_count = len(filtered.feed.stops)
        assert (
            fix_stops_count > filtered_stops_count
        ), f"Expected fewer than {fix_stops_count} in filtered GTFS but"
        " found {filtered_stops_count}"

    @pytest.mark.runinteg
    def test_bbox_filter_gtfs_to_date_builds_network(self, bbox_list, tmpdir):
        """Having this flagged as integration test as Java dependency."""
        # import goes here to avoid Java warnings as in test_setup.py
        import r5py

        out_pth = os.path.join(tmpdir, "out.zip")
        # filter to date of fixture ingest
        bbox_filter_gtfs(
            in_pth=GTFS_FIX_PTH,
            out_pth=out_pth,
            bbox=bbox_list,
            filter_dates=["20230613"],
        )
        net = r5py.TransportNetwork(
            osm_pbf=os.path.join(
                "tests", "data", "newport-2023-06-13.osm.pbf"
            ),
            gtfs=[out_pth],
        )
        assert isinstance(net, r5py.TransportNetwork)


class Test_AddValidationRow(object):
    """Tests for _add_validation_row()."""

    def test__add_validation_row_defence(self):
        """Defensive tests for _add_test_validation_row()."""
        gtfs = GtfsInstance(gtfs_pth=GTFS_FIX_PTH)
        with pytest.raises(
            AttributeError,
            match=re.escape(
                "The validity_df does not exist as an "
                "attribute of your GtfsInstance object, \n"
                "Did you forget to run the .is_valid() method?"
            ),
        ):
            _add_validation_row(
                gtfs, _type="warning", message="test", table="stops"
            )

    def test__add_validation_row_on_pass(self):
        """General tests for _add_test_validation_row()."""
        gtfs = GtfsInstance(gtfs_pth=GTFS_FIX_PTH)
        gtfs.is_valid(validators={"core_validation": None})

        _add_validation_row(
            gtfs=gtfs, _type="warning", message="test", table="stops"
        )

        expected_row = ["warning", "test", "stops", []]
        found_row = list(gtfs.validity_df.iloc[-1].values)

        assert expected_row == found_row, (
            "_add_validation_row() failed to add the correct data to the "
            "validity df (GtfsInstance().validity_df)."
        )


class Test_FilterGtfsAroundTrip(object):
    """Tests for filter_gtfs_around_trip()."""

    def test_filter_gtfs_around_trip_defence(self):
        """Defensive tests for filter_gtfs_around_trip()."""
        # check trips with no shape id are filtered
        gtfs = GtfsInstance(gtfs_pth=GTFS_FIX_PTH)
        with pytest.raises(
            ValueError,
            match="'shape_id' not available for trip with trip_id: "
            "VJe1fb5120f04b2e3699a133007032117aed104794",
        ):
            filter_gtfs_around_trip(
                gtfs, trip_id="VJe1fb5120f04b2e3699a133007032117aed104794"
            )

    def test_filter_gtfs_around_trip_on_pass(self, tmpdir):
        """General tests for filter_gtfs_around_trip()."""
        gtfs = GtfsInstance(gtfs_pth=GTFS_FIX_PTH)
        out_pth = os.path.join(tmpdir, "test_gtfs.zip")

        # check gtfs can be created
        filter_gtfs_around_trip(
            gtfs,
            trip_id="VJbedb4cfd0673348e017d42435abbdff3ddacbf82",
            out_pth=out_pth,
        )
        assert os.path.exists(out_pth), "Failed to filtere GTFS around trip."
        # check the new gtfs can be read
        feed = GtfsInstance(gtfs_pth=out_pth)
        assert isinstance(
            feed, GtfsInstance
        ), f"Expected class `Gtfs_Instance but found: {type(feed)}`"


@pytest.fixture(scope="function")
def test_df():
    """A test fixture."""
    test_df = pd.DataFrame(
        {
            "ID": [1, 2, 3, 4, 1],
            "score": [45, 34, 23, 12, 23],
            "grade": ["A", "B", "C", "D", "C"],
        }
    )
    return test_df


class TestConvertPandasToPlotly(object):
    """Test convert_pandas_to_plotly()."""

    def test_convert_pandas_to_plotly_defences(self, test_df):
        """Test convert_pandas_to_plotly defences."""
        multi_index_df = test_df.groupby(["ID", "grade"]).agg(
            {"score": ["mean", "min", "max"]}
        )
        with pytest.raises(
            TypeError,
            match="Pandas dataframe must have a singular index, not "
            "MultiIndex. "
            "This means that 'df.columns' or 'df.index' does not return a "
            "MultiIndex.",
        ):
            convert_pandas_to_plotly(multi_index_df)

    def test_convert_pandas_to_plotly_on_pass(self, test_df):
        """Test convert_pandas_to_plotly() when defences pass."""
        # return_html
        html_return = convert_pandas_to_plotly(test_df, return_html=True)
        assert isinstance(html_return, str), re.escape(
            f"Expected type str but {type(html_return)} found"
        )

        # return plotly figure
        fig_return = convert_pandas_to_plotly(test_df, return_html=False)
        assert isinstance(fig_return, PlotlyFigure), re.escape(
            "Expected type plotly.graph_objects.Figure but "
            f"{type(fig_return)} found"
        )


<<<<<<< HEAD
class TestGetValidationWarnings(object):
    """Tests for _get_validation_warnings."""

    def test__get_validation_warnings_defence(self):
        """Test thhe defences of _get_validation_warnings."""
        with pytest.raises(
            TypeError, match=".* expected a GtfsInstance object"
        ):
            _get_validation_warnings(True, "test_msg")
        gtfs = GtfsInstance(gtfs_pth=GTFS_FIX_PTH)
        with pytest.raises(
            AttributeError, match="The gtfs has not been validated.*"
        ):
            _get_validation_warnings(gtfs, "test")
        gtfs.is_valid()
        with pytest.raises(
            ValueError, match=r"'return_type' expected one of \[.*\]\. Got .*"
        ):
            _get_validation_warnings(gtfs, "tester", "tester")

    def test__get_validation_warnings(self):
        """Test _get_validation_warnings on pass."""
        gtfs = GtfsInstance(GTFS_FIX_PTH)
        gtfs.is_valid()
        # test return types
        df_exp = _get_validation_warnings(
            gtfs, "test", return_type="dataframe"
        )
        assert isinstance(
            df_exp, pd.DataFrame
        ), f"Expected df, got {type(df_exp)}"
        ndarray_exp = _get_validation_warnings(gtfs, "test")
        assert isinstance(
            ndarray_exp, np.ndarray
        ), f"Expected np.ndarray, got {type(ndarray_exp)}"
        # test with valld regex (assertions on DF data without DF)
        regex_matches = _get_validation_warnings(
            gtfs, "Unrecognized column *.", return_type="dataframe"
        )
        assert len(regex_matches) == 5, (
            "Getting validaiton warnings returned"
            "unexpected number of warnings"
        )
        assert list(regex_matches["type"].unique()) == [
            "warning"
        ], "Dataframe type column not asd expected"
        assert list(regex_matches.table) == [
            "agency",
            "stop_times",
            "stops",
            "trips",
            "trips",
        ], "Dataframe table column not as expected"
        # test with matching message (no regex)
        exact_match = _get_validation_warnings(
            gtfs, "Unrecognized column agency_noc", return_type="Dataframe"
        )
        assert list(exact_match.values[0]) == [
            "warning",
            "Unrecognized column agency_noc",
            "agency",
            [],
        ], "Dataframe values not as expected"
        assert (
            len(exact_match) == 1
        ), f"Expected one match, found {len(exact_match)}"
        # test with no matches (regex)
        regex_no_match = _get_validation_warnings(
            gtfs, ".*This is a test.*", return_type="Dataframe"
        )
        assert len(regex_no_match) == 0, "No matches expected. Matches found"
        # test with no match (no regex)
        no_match = _get_validation_warnings(
            gtfs, "This is a test!!!", return_type="Dataframe"
        )
        assert len(no_match) == 0, "No matches expected. Matched found"


class TestRemoveValidationRow(object):
    """Tests for _remove_validation_row."""

    def test__remove_validation_row_defence(self):
        """Tests the defences of _remove_validation_row."""
        gtfs = GtfsInstance(GTFS_FIX_PTH)
        gtfs.is_valid()
        # no message or index provided
        with pytest.raises(
            ValueError, match=r"Both .* and .* are None, .* to be cleaned"
        ):
            _remove_validation_row(gtfs)
        # both provided
        with pytest.warns(
            UserWarning,
            match=r"Both .* and .* are not None.* cleaned on 'message'",
        ):
            _remove_validation_row(gtfs, message="test", index=[0, 1])

    def test__remove_validation_row_on_pass(self):
        """Tests for _remove_validation_row on pass."""
        gtfs = GtfsInstance(GTFS_FIX_PTH)
        gtfs.is_valid(validators={"core_validation": None})
        # with message
        msg = "Unrecognized column agency_noc"
        _remove_validation_row(gtfs, message=msg)
        assert len(gtfs.validity_df) == 6, "DF is incorrect size"
        found_cols = _get_validation_warnings(
            gtfs, message=msg, return_type="dataframe"
        )
        assert (
            len(found_cols) == 0
        ), "Invalid errors/warnings still in validity_df"
        # with index (removing the same error)
        gtfs = GtfsInstance(GTFS_FIX_PTH)
        gtfs.is_valid(validators={"core_validation": None})
        ind = [1]
        _remove_validation_row(gtfs, index=ind)
        assert len(gtfs.validity_df) == 6, "DF is incorrect size"
        found_cols = _get_validation_warnings(
            gtfs, message=msg, return_type="dataframe"
        )
        print(gtfs.validity_df)
        assert (
            len(found_cols) == 0
        ), "Invalid errors/warnings still in validity_df"


class TestFunctionPipeline(object):
    """Tests for _function_pipeline.

    Notes
    -----
    Not testing on pass here as better cases can be found in the tests for
    GtfsInstance's is_valid() and clean_feed() methods.

    """

    @pytest.mark.parametrize(
        "operations, raises, match",
        [
            # invalid type for 'validators'
            (True, TypeError, ".*expected .*dict.*. Got .*bool.*"),
            # invalid validator
            (
                {"not_a_valid_validator": None},
                KeyError,
                (
                    r"'not_a_valid_validator' function passed to 'operations'"
                    r" is not a known operation.*"
                ),
            ),
            # invalid type for kwargs for validator
            (
                {"core_validation": pd.DataFrame()},
                TypeError,
                ".* expected .*dict.*NoneType.*",
            ),
        ],
    )
    def test_function_pipeline_defence(self, operations, raises, match):
        """Defensive test for _function_pipeline."""
        gtfs = GtfsInstance(GTFS_FIX_PTH)
        with pytest.raises(raises, match=match):
            _function_pipeline(gtfs, VALIDATE_FEED_FUNC_MAP, operations)
=======
class Test_ValidateDatestring(object):
    """Tests for _validate_datestring."""

    def test_validate_datestring_raises(self):
        """Check incompatible datestrings raise."""
        with pytest.raises(
            ValueError,
            match="Incorrect date format, 2023-10-23 should be %Y%m%d",
        ):
            _validate_datestring("2023-10-23")

    def test_validate_datestring_on_pass(self):
        """Test that func passes if datestring matches specified form."""
        out = _validate_datestring("2023-10-23", form="%Y-%m-%d")
        assert isinstance(out, type(None))
>>>>>>> e6a700b7
<|MERGE_RESOLUTION|>--- conflicted
+++ resolved
@@ -19,13 +19,10 @@
     _add_validation_row,
     filter_gtfs_around_trip,
     convert_pandas_to_plotly,
-<<<<<<< HEAD
+    _validate_datestring,
+    _remove_validation_row,
     _get_validation_warnings,
-    _remove_validation_row,
     _function_pipeline,
-=======
-    _validate_datestring,
->>>>>>> e6a700b7
 )
 
 # location of GTFS test fixture
@@ -269,7 +266,6 @@
         )
 
 
-<<<<<<< HEAD
 class TestGetValidationWarnings(object):
     """Tests for _get_validation_warnings."""
 
@@ -433,7 +429,8 @@
         gtfs = GtfsInstance(GTFS_FIX_PTH)
         with pytest.raises(raises, match=match):
             _function_pipeline(gtfs, VALIDATE_FEED_FUNC_MAP, operations)
-=======
+
+
 class Test_ValidateDatestring(object):
     """Tests for _validate_datestring."""
 
@@ -448,5 +445,4 @@
     def test_validate_datestring_on_pass(self):
         """Test that func passes if datestring matches specified form."""
         out = _validate_datestring("2023-10-23", form="%Y-%m-%d")
-        assert isinstance(out, type(None))
->>>>>>> e6a700b7
+        assert isinstance(out, type(None))