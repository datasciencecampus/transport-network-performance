--- conflicted
+++ resolved
@@ -10,16 +10,13 @@
 from transport_performance.utils.defence import (
     _check_list,
     _check_parent_dir_exists,
-<<<<<<< HEAD
     _gtfs_defence,
-=======
     _type_defence,
     _check_column_in_df,
     _check_item_in_list,
     _check_attribute,
     _handle_path_like,
     _is_expected_filetype,
->>>>>>> 299116f7
 )
 
 
@@ -135,7 +132,6 @@
         )
 
 
-<<<<<<< HEAD
 def test__gtfs_defence():
     """Tests for _gtfs_defence()."""
     with pytest.raises(
@@ -145,7 +141,8 @@
         ),
     ):
         _gtfs_defence("tester", "test")
-=======
+
+
 class Test_TypeDefence(object):
     """Assertions for _type_defence()."""
 
@@ -536,5 +533,4 @@
         ):
             _is_expected_filetype(
                 "bar.baZ", "barbaz", False, exp_ext=["PBF", ".BAz"]
-            )
->>>>>>> 299116f7
+            )