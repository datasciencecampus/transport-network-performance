--- conflicted
+++ resolved
@@ -14,11 +14,8 @@
     _check_column_in_df,
     _check_item_in_list,
     _check_attribute,
-<<<<<<< HEAD
     _handle_path_like,
-=======
     _is_expected_filetype,
->>>>>>> 3282702c
 )
 
 
@@ -338,7 +335,6 @@
         _check_attribute(dummy_obj, "tester")
 
 
-<<<<<<< HEAD
 class Test_HandlePathLike(object):
     """Tests for _handle_path_like()."""
 
@@ -433,7 +429,8 @@
             match="`empty_tuple` expected path-like, found <class 'tuple'>",
         ):
             _handle_path_like(tuple(), "empty_tuple")
-=======
+
+
 class Test_IsExpectedFiletype(object):
     """Tests for _is_expected_filetype."""
 
@@ -524,5 +521,4 @@
         ):
             _is_expected_filetype(
                 "bar.baZ", "barbaz", False, exp_ext=["PBF", ".BAz"]
-            )
->>>>>>> 3282702c
+            )