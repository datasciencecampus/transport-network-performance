--- conflicted
+++ resolved
@@ -382,12 +382,8 @@
             (50, 3, 3),
             None,
             pytest.raises(
-<<<<<<< HEAD
-                ValueError, match=(r"`coords` expected a tuple of length 2.")
-=======
                 ValueError,
                 match=(r"`coords` is of length 3.* Expected " r"length 2"),
->>>>>>> 6f9ed813
             ),
         ),
         (
